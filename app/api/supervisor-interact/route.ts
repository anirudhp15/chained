import { NextRequest, NextResponse } from "next/server";
import { ConvexHttpClient } from "convex/browser";
import { api } from "../../../convex/_generated/api";
import type { Id } from "../../../convex/_generated/dataModel";
import { auth } from "@clerk/nextjs/server";
import { streamLLM } from "../../../lib/llm-stream";
import { executeAgentInternally } from "../../../lib/internal-agent-execution";
import {
  parseSupervisorPrompt,
  buildSupervisorPrompt,
  buildAgentTaskPrompt,
  validateAgentMentions,
  type MentionTask,
} from "../../../lib/supervisor-parser";

const convex = new ConvexHttpClient(process.env.NEXT_PUBLIC_CONVEX_URL!);

export async function POST(request: NextRequest) {
  try {
    const { sessionId, userInput } = await request.json();

    if (!sessionId || !userInput) {
      return NextResponse.json(
        { error: "Missing sessionId or userInput" },
        { status: 400 }
      );
    }

    // Authenticate user
    const authResult = await auth();
    if (!authResult.userId) {
      return NextResponse.json({ error: "Unauthorized" }, { status: 401 });
    }

    // Set auth token for Convex
    const token = await authResult.getToken({ template: "convex" });
    if (!token) {
      return NextResponse.json(
        { error: "Failed to get auth token" },
        { status: 401 }
      );
    }
    convex.setAuth(token);

    // Fetch chain context (limit to last 5 agents for MVP)
    const agentSteps = await convex.query(api.queries.getAgentSteps, {
      sessionId: sessionId as Id<"chatSessions">,
    });

    if (!agentSteps || agentSteps.length === 0) {
      return NextResponse.json(
        { error: "No agent steps found for this session" },
        { status: 404 }
      );
    }

    // Get supervisor history for context
    const supervisorTurns = await convex.query(api.queries.getSupervisorTurns, {
      sessionId: sessionId as Id<"chatSessions">,
    });

    // Parse user input for @mentions
    const recentSteps = agentSteps.slice(-5);
    const parsedPrompt = parseSupervisorPrompt(userInput, recentSteps);
    const { valid: validMentions, invalid: invalidMentions } =
      validateAgentMentions(parsedPrompt.mentionTasks, recentSteps);

    // 🔍 DEBUG - Critical supervisor flow debugging
    console.log("🔍 DEBUG - User input:", userInput);
    console.log("🔍 DEBUG - Parsed mentions:", parsedPrompt.mentionTasks);
    console.log("🔍 DEBUG - Valid mentions:", validMentions);
    console.log("🔍 DEBUG - Invalid mentions:", invalidMentions);
    console.log("🔍 DEBUG - Recent steps count:", recentSteps.length);
    console.log(
      "🔍 DEBUG - All agent steps:",
      agentSteps.map((s) => ({ index: s.index, name: s.name }))
    );

    // Build supervisor context
    const supervisorHistory = supervisorTurns
      .slice(-3) // Last 3 turns for context
      .map(
        (turn) =>
          `User: ${turn.userInput}\nSupervisor: ${turn.supervisorResponse}`
      )
      .join("\n\n");

    const supervisorPrompt = buildSupervisorPrompt(
      userInput,
      recentSteps,
      supervisorHistory
    );

    // 🔍 DEBUG - Supervisor prompt debugging
    console.log(
      "🔍 DEBUG - Supervisor prompt (first 500 chars):",
      supervisorPrompt.substring(0, 500)
    );
    console.log("🔍 DEBUG - Supervisor history:", supervisorHistory);

    // Start supervisor turn in database
    const turnId = await convex.mutation(api.mutations.startSupervisorTurn, {
      sessionId: sessionId as Id<"chatSessions">,
      userInput,
    });

    // Create streaming response
    const stream = new ReadableStream({
      async start(controller) {
        try {
          let supervisorResponse = "";
          let executedAgentUpdates: any[] = [];

          // Send turn start signal
          controller.enqueue(
            new TextEncoder().encode(
              `data: ${JSON.stringify({
                type: "supervisor_turn_start",
                turnId,
              })}\n\n`
            )
          );

          // NEW FLOW: For @mentions, execute agents FIRST, then supervisor completion
          if (validMentions.length > 0) {
            // 🔍 DEBUG - Agent execution flow
            console.log(
              "🚀 AGENT EXECUTION START - Valid mentions found:",
              validMentions.length
            );
            console.log(
              "🚀 AGENT EXECUTION - Mentions to process:",
              validMentions
            );

<<<<<<< HEAD
            // Process agent mentions sequentially (simplified event streaming)
            for (const mention of validMentions) {
              try {
                // Only send minimal status update
                controller.enqueue(
                  new TextEncoder().encode(
                    `data: ${JSON.stringify({
                      type: "status",
                      message: "Processing request...",
                    })}\n\n`
                  )
                );

                // Find the corresponding agent step
                const agentStep = recentSteps.find(
                  (step: any) => step.index === mention.agentIndex
                );

                if (!agentStep) {
                  console.error(`Agent step not found for index ${mention.agentIndex}`);
                  continue;
                }

                // Build context from chain history
                const chainContext = await convex.query(
                  api.queries.getChainContext,
                  {
                    sessionId: sessionId as Id<"chatSessions">,
                    beforeIndex: mention.agentIndex,
                  }
                );

=======
            // For @mentions, supervisor stays silent until agents complete
            // No "Processing..." message - just execute agents directly

            // Execute mentioned agents with UNIFIED streaming (eliminates duplication)
            const executedAgentUpdates: any[] = [];
            for (const mention of validMentions) {
              try {
                // Find agent by actual index, not array position
                const agentStep = agentSteps.find(
                  (step) => step.index === mention.agentIndex
                );

                if (!agentStep) {
                  console.error(
                    `❌ Agent step not found for index ${mention.agentIndex}`
                  );
                  continue;
                }

                console.log(
                  "✅ FOUND AGENT STEP:",
                  agentStep.name,
                  agentStep.model,
                  "at index",
                  agentStep.index
                );

                // Build context from chain history
                const previousSteps = await convex.query(
                  api.queries.getPreviousAgentSteps,
                  {
                    sessionId: sessionId as Id<"chatSessions">,
                    beforeIndex: mention.agentIndex,
                  }
                );

                const chainContext = previousSteps
                  .map(
                    (step) =>
                      `${step.name || `Agent ${step.index + 1}`}: ${step.response || step.streamedContent || "No response"}`
                  )
                  .join("\n\n");

>>>>>>> 0b7c72a7
                // Get agent's conversation history
                const agentHistory = await convex.query(
                  api.queries.getAgentConversationHistory,
                  {
                    sessionId: sessionId as Id<"chatSessions">,
                    agentIndex: mention.agentIndex,
                  }
                );

                // Build the internal prompt for the agent
                const agentPrompt = buildAgentTaskPrompt(
                  mention.taskPrompt,
<<<<<<< HEAD
                  chainContext || "",
                  agentHistory || "",
                  supervisorResponse // Pass supervisor's synthesized instruction
=======
                  chainContext,
                  agentHistory?.conversationHistory
                    ?.map((h) => h.agentResponse)
                    .join("\n") || "",
                  mention.taskPrompt
                );

                console.log(
                  "🚀 EXECUTING AGENT with prompt (first 200 chars):",
                  agentPrompt.substring(0, 200) + "..."
>>>>>>> 0b7c72a7
                );
                console.log("🚀 AGENT MODEL:", agentStep.model);
                console.log("🚀 AGENT INDEX:", mention.agentIndex);

<<<<<<< HEAD
                // Execute agent internally
                const agentResponse = await executeAgentInternally({
                  model: agentStep.model,
                  prompt: agentPrompt,
                  sessionId: sessionId as Id<"chatSessions">,
                  agentIndex: mention.agentIndex,
                  stepId: agentStep._id,
                  convexClient: convex,
                });

                // Update agent conversation history
                await convex.mutation(api.mutations.appendAgentConversation, {
                  sessionId: sessionId as Id<"chatSessions">,
                  agentIndex: mention.agentIndex,
                  userPrompt: mention.taskPrompt,
                  agentResponse: agentResponse,
                  triggeredBy: "supervisor",
                });

                // Store reference for supervisor turn (but don't send to client)
                executedAgentUpdates.push({
                  agentIndex: mention.agentIndex,
                  userFacingTask: mention.taskPrompt,
                  responsePreview: agentResponse.slice(0, 200),
                });
=======
                // SINGLE UNIFIED STREAM - eliminates duplicate prompts and streaming
                let agentResponse = "";
                await streamLLM({
                  model: agentStep.model,
                  prompt: agentPrompt,
                  onChunk: async (chunk: string) => {
                    agentResponse += chunk;

                    // Stream only to agent column (no supervisor stream duplication)
                    controller.enqueue(
                      new TextEncoder().encode(
                        `data: ${JSON.stringify({
                          type: "agent_chunk",
                          agentIndex: mention.agentIndex,
                          content: chunk,
                          userPrompt: mention.taskPrompt, // Include user prompt for UI
                          turnId,
                        })}\n\n`
                      )
                    );
                  },
                  onComplete: async () => {
                    // Signal agent completion with full context
                    controller.enqueue(
                      new TextEncoder().encode(
                        `data: ${JSON.stringify({
                          type: "agent_complete",
                          agentIndex: mention.agentIndex,
                          agentName: mention.agentName,
                          response: agentResponse,
                          userPrompt: mention.taskPrompt,
                          turnId,
                        })}\n\n`
                      )
                    );

                    // Store in conversation history for persistence
                    await convex.mutation(
                      api.mutations.appendAgentConversation,
                      {
                        sessionId: sessionId as Id<"chatSessions">,
                        agentIndex: mention.agentIndex,
                        userPrompt: mention.taskPrompt,
                        agentResponse: agentResponse,
                        triggeredBy: "supervisor",
                      }
                    );

                    executedAgentUpdates.push({
                      agentIndex: mention.agentIndex,
                      userFacingTask: mention.taskPrompt,
                      responsePreview: agentResponse.slice(0, 200),
                    });
                  },
                  onError: async (error: Error) => {
                    console.error(
                      `Agent ${mention.agentIndex} streaming error:`,
                      error
                    );
                    controller.enqueue(
                      new TextEncoder().encode(
                        `data: ${JSON.stringify({
                          type: "agent_error",
                          agentIndex: mention.agentIndex,
                          error: error.message,
                          turnId,
                        })}\n\n`
                      )
                    );
                  },
                });

                console.log(
                  "✅ AGENT EXECUTION COMPLETED, response length:",
                  agentResponse.length
                );
>>>>>>> 0b7c72a7
              } catch (agentError) {
                console.error(
                  `❌ Agent execution failed for ${mention.agentName}:`,
                  agentError
                );
<<<<<<< HEAD
                // Don't send error details to client - let supervisor handle gracefully
              }
            }
=======
              }
            }

            // SUPERVISOR RESPONSE: Simple completion message (no streaming duplication)
            const completionMessage = `✅ Routed task to ${validMentions.map((m) => m.agentName).join(", ")} - see results in agent columns above.`;

            controller.enqueue(
              new TextEncoder().encode(
                `data: ${JSON.stringify({
                  type: "supervisor_chunk",
                  content: completionMessage,
                  turnId,
                  isCompletion: true,
                })}\n\n`
              )
            );

            supervisorResponse = completionMessage;
          } else {
            // No mentions - normal supervisor response
            console.log(
              "❌ NO VALID MENTIONS - Supervisor responding directly"
            );

            // Stream supervisor response normally
            await streamLLM({
              model: "gpt-4",
              prompt: supervisorPrompt,
              onChunk: async (chunk: string) => {
                supervisorResponse += chunk;

                // Send chunk to client
                const data = JSON.stringify({
                  type: "supervisor_chunk",
                  content: chunk,
                  turnId,
                });
                controller.enqueue(
                  new TextEncoder().encode(`data: ${data}\n\n`)
                );

                // Update database with streaming content
                await convex.mutation(api.mutations.updateSupervisorTurn, {
                  turnId,
                  streamedContent: supervisorResponse,
                });
              },
              onComplete: async () => {
                // Supervisor response complete
              },
              onError: async (error: Error) => {
                throw error;
              },
            });
>>>>>>> 0b7c72a7
          }

          // Complete supervisor turn
          await convex.mutation(api.mutations.updateSupervisorTurn, {
            turnId,
            supervisorResponse,
            parsedMentions: validMentions,
            executedStepIds: [], // No new agent steps created, existing ones updated
            isComplete: true,
            isStreaming: false,
          });

          // Send completion signal
          const completeData = JSON.stringify({
            type: "supervisor_complete",
            turnId,
            executedAgents: validMentions.length,
            agentUpdates: executedAgentUpdates,
          });
          controller.enqueue(
            new TextEncoder().encode(`data: ${completeData}\n\n`)
          );

          // Handle invalid mentions if any
          if (invalidMentions.length > 0) {
            const invalidData = JSON.stringify({
              type: "invalid_mentions",
              mentions: invalidMentions,
            });
            controller.enqueue(
              new TextEncoder().encode(`data: ${invalidData}\n\n`)
            );
          }

          controller.close();
        } catch (error) {
          console.error("Supervisor interaction error:", error);

          // Update turn with error
          await convex.mutation(api.mutations.updateSupervisorTurn, {
            turnId,
            error: error instanceof Error ? error.message : "Unknown error",
            isComplete: true,
            isStreaming: false,
          });

          const errorData = JSON.stringify({
            type: "error",
            message: error instanceof Error ? error.message : "Unknown error",
          });
          controller.enqueue(
            new TextEncoder().encode(`data: ${errorData}\n\n`)
          );
          controller.close();
        }
      },
    });

    return new Response(stream, {
      headers: {
        "Content-Type": "text/stream",
        "Cache-Control": "no-cache",
        Connection: "keep-alive",
      },
    });
  } catch (error) {
    console.error("Supervisor API error:", error);
    return NextResponse.json(
      {
        error: error instanceof Error ? error.message : "Internal server error",
      },
      { status: 500 }
    );
  }
}<|MERGE_RESOLUTION|>--- conflicted
+++ resolved
@@ -133,40 +133,6 @@
               validMentions
             );
 
-<<<<<<< HEAD
-            // Process agent mentions sequentially (simplified event streaming)
-            for (const mention of validMentions) {
-              try {
-                // Only send minimal status update
-                controller.enqueue(
-                  new TextEncoder().encode(
-                    `data: ${JSON.stringify({
-                      type: "status",
-                      message: "Processing request...",
-                    })}\n\n`
-                  )
-                );
-
-                // Find the corresponding agent step
-                const agentStep = recentSteps.find(
-                  (step: any) => step.index === mention.agentIndex
-                );
-
-                if (!agentStep) {
-                  console.error(`Agent step not found for index ${mention.agentIndex}`);
-                  continue;
-                }
-
-                // Build context from chain history
-                const chainContext = await convex.query(
-                  api.queries.getChainContext,
-                  {
-                    sessionId: sessionId as Id<"chatSessions">,
-                    beforeIndex: mention.agentIndex,
-                  }
-                );
-
-=======
             // For @mentions, supervisor stays silent until agents complete
             // No "Processing..." message - just execute agents directly
 
@@ -210,7 +176,6 @@
                   )
                   .join("\n\n");
 
->>>>>>> 0b7c72a7
                 // Get agent's conversation history
                 const agentHistory = await convex.query(
                   api.queries.getAgentConversationHistory,
@@ -223,11 +188,6 @@
                 // Build the internal prompt for the agent
                 const agentPrompt = buildAgentTaskPrompt(
                   mention.taskPrompt,
-<<<<<<< HEAD
-                  chainContext || "",
-                  agentHistory || "",
-                  supervisorResponse // Pass supervisor's synthesized instruction
-=======
                   chainContext,
                   agentHistory?.conversationHistory
                     ?.map((h) => h.agentResponse)
@@ -238,38 +198,10 @@
                 console.log(
                   "🚀 EXECUTING AGENT with prompt (first 200 chars):",
                   agentPrompt.substring(0, 200) + "..."
->>>>>>> 0b7c72a7
                 );
                 console.log("🚀 AGENT MODEL:", agentStep.model);
                 console.log("🚀 AGENT INDEX:", mention.agentIndex);
 
-<<<<<<< HEAD
-                // Execute agent internally
-                const agentResponse = await executeAgentInternally({
-                  model: agentStep.model,
-                  prompt: agentPrompt,
-                  sessionId: sessionId as Id<"chatSessions">,
-                  agentIndex: mention.agentIndex,
-                  stepId: agentStep._id,
-                  convexClient: convex,
-                });
-
-                // Update agent conversation history
-                await convex.mutation(api.mutations.appendAgentConversation, {
-                  sessionId: sessionId as Id<"chatSessions">,
-                  agentIndex: mention.agentIndex,
-                  userPrompt: mention.taskPrompt,
-                  agentResponse: agentResponse,
-                  triggeredBy: "supervisor",
-                });
-
-                // Store reference for supervisor turn (but don't send to client)
-                executedAgentUpdates.push({
-                  agentIndex: mention.agentIndex,
-                  userFacingTask: mention.taskPrompt,
-                  responsePreview: agentResponse.slice(0, 200),
-                });
-=======
                 // SINGLE UNIFIED STREAM - eliminates duplicate prompts and streaming
                 let agentResponse = "";
                 await streamLLM({
@@ -346,17 +278,11 @@
                   "✅ AGENT EXECUTION COMPLETED, response length:",
                   agentResponse.length
                 );
->>>>>>> 0b7c72a7
               } catch (agentError) {
                 console.error(
                   `❌ Agent execution failed for ${mention.agentName}:`,
                   agentError
                 );
-<<<<<<< HEAD
-                // Don't send error details to client - let supervisor handle gracefully
-              }
-            }
-=======
               }
             }
 
@@ -411,7 +337,6 @@
                 throw error;
               },
             });
->>>>>>> 0b7c72a7
           }
 
           // Complete supervisor turn
