--- conflicted
+++ resolved
@@ -309,162 +309,4 @@
       </AnimatePresence>
     </LayoutGroup>
   );
-<<<<<<< HEAD
-}
-
-// Extracted conversation content component for reuse
-function SupervisorConversationContent({
-  supervisorTurns,
-  supervisorStreamContent = {},
-  agentSteps,
-}: {
-  supervisorTurns: any[] | undefined;
-  supervisorStreamContent?: { [turnId: string]: string };
-  agentSteps?: any[] | undefined;
-}) {
-  // Show chain progress when there are no supervisor turns but there are agent steps
-  if (
-    (!supervisorTurns || supervisorTurns.length === 0) &&
-    agentSteps &&
-    agentSteps.length > 0
-  ) {
-    return (
-      <motion.div
-        className="px-8 py-8"
-        initial={{ opacity: 0, y: 20 }}
-        animate={{ opacity: 1, y: 0 }}
-        transition={{ duration: 0.3 }}
-      >
-        <ChainProgress agentSteps={agentSteps} />
-      </motion.div>
-    );
-  }
-
-  // Show welcome message when there are no supervisor turns and no agent steps
-  if (!supervisorTurns || supervisorTurns.length === 0) {
-    return (
-      <motion.div
-        className="flex items-center justify-center py-16"
-        initial={{ opacity: 0, y: 20 }}
-        animate={{ opacity: 1, y: 0 }}
-        transition={{ duration: 0.4 }}
-      >
-        <div className="text-center">
-          <motion.h3
-            className="text-xl font-normal text-gray-200 mb-6"
-            initial={{ opacity: 0 }}
-            animate={{ opacity: 1 }}
-            transition={{ delay: 0.1, duration: 0.3 }}
-          >
-            Supervisor
-          </motion.h3>
-          <motion.p
-            className="text-gray-400 text-base leading-relaxed mb-8 max-w-md"
-            initial={{ opacity: 0 }}
-            animate={{ opacity: 1 }}
-            transition={{ delay: 0.2, duration: 0.3 }}
-          >
-            Coordinate your agents by mentioning them in your messages.
-          </motion.p>
-          <motion.div
-            className="text-sm text-gray-500 space-y-2"
-            initial={{ opacity: 0 }}
-            animate={{ opacity: 1 }}
-            transition={{ delay: 0.3, duration: 0.3 }}
-          >
-            <p>"@Agent1 analyze this data"</p>
-            <p>"@Agent2 summarize the findings"</p>
-            <p>"@Agent1 @Agent2 collaborate"</p>
-          </motion.div>
-        </div>
-      </motion.div>
-    );
-  }
-
-  return (
-    <div className="px-8 py-8 space-y-12">
-      <AnimatePresence>
-        {supervisorTurns.map((turn, index) => (
-          <motion.div
-            key={turn._id}
-            className="space-y-8"
-            initial={{ opacity: 0, y: 30 }}
-            animate={{ opacity: 1, y: 0 }}
-            transition={{
-              duration: 0.4,
-              delay: index * 0.1,
-              ease: [0.16, 1, 0.3, 1],
-            }}
-          >
-            {/* User Message */}
-            <div className="flex items-start gap-4">
-              <motion.div
-                className="w-8 h-8 bg-blue-500 rounded-full flex items-center justify-center flex-shrink-0 mt-1"
-                whileHover={{ scale: 1.05 }}
-                transition={{ duration: 0.2 }}
-              >
-                <span className="text-xs font-medium text-white">U</span>
-              </motion.div>
-              <div className="flex-1 pt-1">
-                <div className="text-gray-200 text-base leading-relaxed whitespace-pre-wrap">
-                  {turn.userInput}
-                </div>
-              </div>
-            </div>
-
-            {/* Supervisor Response */}
-            {(turn.supervisorResponse ||
-              turn.isStreaming ||
-              supervisorStreamContent[turn._id]) && (
-              <motion.div
-                className="flex items-start gap-4"
-                initial={{ opacity: 0, x: -20 }}
-                animate={{ opacity: 1, x: 0 }}
-                transition={{ delay: 0.2, duration: 0.3 }}
-              >
-                <motion.div
-                  className="w-8 h-8 bg-emerald-500 rounded-full flex items-center justify-center flex-shrink-0 mt-1"
-                  whileHover={{ scale: 1.05 }}
-                  transition={{ duration: 0.2 }}
-                >
-                  <span className="text-xs font-medium text-white">S</span>
-                </motion.div>
-                <div className="flex-1 pt-1">
-                  <div className="text-gray-200 text-base leading-relaxed">
-                    {turn.isStreaming && supervisorStreamContent[turn._id] ? (
-                      <div>
-                        <MarkdownRenderer
-                          content={supervisorStreamContent[turn._id] || ""}
-                        />
-                        <motion.div
-                          className="inline-block w-0.5 h-5 bg-emerald-400 ml-1"
-                          animate={{ opacity: [0, 1, 0] }}
-                          transition={{ duration: 1, repeat: Infinity }}
-                        />
-                      </div>
-                    ) : turn.isStreaming && !turn.supervisorResponse ? (
-                      <div className="flex items-center gap-3 text-gray-400">
-                        <motion.div
-                          className="w-2 h-2 bg-gray-400 rounded-full"
-                          animate={{ scale: [1, 1.2, 1] }}
-                          transition={{ duration: 1, repeat: Infinity }}
-                        />
-                        <span>Processing...</span>
-                      </div>
-                    ) : (
-                      <MarkdownRenderer
-                        content={turn.supervisorResponse || ""}
-                      />
-                    )}
-                  </div>
-                </div>
-              </motion.div>
-            )}
-          </motion.div>
-        ))}
-      </AnimatePresence>
-    </div>
-  );
-=======
->>>>>>> 0b7c72a7
 }